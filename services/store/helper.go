package store

import (
	"fmt"
	"strings"
)

const (
	NATSLiveBucket = "snitch_live"
	NATSLiveFormat = "%s/%s/%s" // K: $session_id/$node_name/$audience

	NATSAudienceBucket    = "snitch_audience"
	NATSAudienceKeyFormat = "%s" // K: $audience V: NONE

	// NATSRegisterFormat key resides in the NATSLiveBucket
	NATSRegisterFormat = "%s/%s/register" // K: $session_id/$node_name/register; V: NONE

	NATSPipelineBucket    = "snitch_pipeline"
	NATSPipelineKeyFormat = "%s" // K: $pipeline_id V: serialized protos.Pipeline

	NATSConfigBucket    = "snitch_config"
	NATSConfigKeyFormat = "%s" // K: $audience V: $pipeline_id (string)

	NATSPausedBucket    = "snitch_paused"
<<<<<<< HEAD
	NATSPausedKeyFormat = "%s/%s" // K: $audience:$pipeline_id V: NONE

	NATSNotificationConfigBucket    = "snitch_notification_config"
	NATSNotificationConfigKeyFormat = "%s" // K: $config_id V: serialized protos.NotificationConfig

	NATSNotificationAssocBucket = "snitch_notification"
	NATSNotificationAssocFormat = "%s/%s" // K: $pipeline_id/$config_id V: NONE
=======
	NATSPausedKeyFormat = "%s/%s" // K: $pipeline_id:$audience V: NONE
>>>>>>> b1ddcc87
)

func NATSRegisterKey(session, node string) string {
	return strings.ToLower(fmt.Sprintf(NATSRegisterFormat, session, node))
}

func NATSAudienceKey(audience string) string {
	return strings.ToLower(fmt.Sprintf(NATSAudienceKeyFormat, audience))
}

func NATSLiveKey(session, node, audience string) string {
	return strings.ToLower(fmt.Sprintf(NATSLiveFormat, session, node, audience))
}

func NATSPipelineKey(pipelineId string) string {
	return strings.ToLower(fmt.Sprintf(NATSPipelineKeyFormat, pipelineId))
}

func NATSConfigKey(audience string) string {
	return strings.ToLower(fmt.Sprintf(NATSConfigKeyFormat, audience))
}

func NATSPausedKey(audience, pipelineId string) string {
	return strings.ToLower(fmt.Sprintf(NATSPausedKeyFormat, pipelineId, audience))
}<|MERGE_RESOLUTION|>--- conflicted
+++ resolved
@@ -21,18 +21,15 @@
 	NATSConfigBucket    = "snitch_config"
 	NATSConfigKeyFormat = "%s" // K: $audience V: $pipeline_id (string)
 
-	NATSPausedBucket    = "snitch_paused"
-<<<<<<< HEAD
-	NATSPausedKeyFormat = "%s/%s" // K: $audience:$pipeline_id V: NONE
+	NATSPausedBucket = "snitch_paused"
+
+	NATSPausedKeyFormat = "%s/%s" // K: $pipeline_id:$audience V: NONE
 
 	NATSNotificationConfigBucket    = "snitch_notification_config"
 	NATSNotificationConfigKeyFormat = "%s" // K: $config_id V: serialized protos.NotificationConfig
 
 	NATSNotificationAssocBucket = "snitch_notification"
 	NATSNotificationAssocFormat = "%s/%s" // K: $pipeline_id/$config_id V: NONE
-=======
-	NATSPausedKeyFormat = "%s/%s" // K: $pipeline_id:$audience V: NONE
->>>>>>> b1ddcc87
 )
 
 func NATSRegisterKey(session, node string) string {
