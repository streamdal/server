--- conflicted
+++ resolved
@@ -823,11 +823,8 @@
 		NotifyService:   d.NotifyService,
 		NATSBackend:     d.NATSBackend,
 		PubSubService:   d.PubSubService,
-<<<<<<< HEAD
 		MetricsService:  d.MetricsService,
-=======
 		KVService:       d.KVService,
->>>>>>> dd3087b2
 	})
 
 	if err != nil {
